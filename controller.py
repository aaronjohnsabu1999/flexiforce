--- conflicted
+++ resolved
@@ -68,26 +68,9 @@
             self.x = x_now.copy()
 
         # Admittance dynamics: M ẍ + B ẋ + K x = F_ext
-<<<<<<< HEAD
-        try:
-            # Clamp internal values
-            force_term = self.f_ext
-            damping_term = np.clip(self.B * self.xd, -1000.0, 1000.0)
-            spring_term = np.clip(self.K * (self.x - x_now), -1000.0, 1000.0)
-            
-            acc = (force_term - damping_term - spring_term) / max(self.M, 1e-4)
-            acc = np.clip(acc, -100.0, 100.0)  # prevent runaway integration
-        except Exception as e:
-            print(f"Admittance error: {e}")
-            acc = np.zeros(3)
-
-        self.xd += acc * dt
-        self.x += self.xd * dt
-=======
         acc = (self.force - self.B * self.xd - self.K * (self.x - x_now)) / self.M
         self.xd += acc * self.dt
         self.x += self.xd * self.dt
->>>>>>> 47983a47
 
         # Safety: reset if velocity explodes
         if np.any(np.abs(self.xd) > 1000.0):
@@ -105,11 +88,4 @@
         vel_error = qvel_desired - self.data.qvel
         tau = self.Kp * vel_error - self.Kd * self.data.qvel
 
-<<<<<<< HEAD
-        # Final safety clamp
-        tau = np.nan_to_num(tau, nan=0.0, posinf=1000.0, neginf=-1000.0)
-
-        return tau, self.f_ext
-=======
-        return tau, self.force
->>>>>>> 47983a47
+        return tau, self.force