--- conflicted
+++ resolved
@@ -2,76 +2,21 @@
 import numpy as np
 import mujoco
 
-<<<<<<< HEAD
 class AdmittanceController:
     def __init__(self, model, data, site_name, *args, **kwargs):
-=======
-
-class Controller:
-    def __init__(self, model, data, site_name, verbose=False, *args, **kwargs):
-        self.type = None
->>>>>>> bfd41444
         self.model = model
         self.data = data
         self.site_name = site_name
         self.site_id = mujoco.mj_name2id(model, mujoco.mjtObj.mjOBJ_SITE, site_name)
         self.verbose = kwargs.get("verbose", False)
-<<<<<<< HEAD
 
-=======
-
-    def set_force(self, force, target_mvc=None):
-        assert force.shape == (6,), f"Force must be 6D, got {force.shape}"
-        self.force = np.array(force)
-        if target_mvc is not None:
-            self.target_mvc = target_mvc
-
-    def compute_torques(self, dt=None, **kwargs):
-        raise NotImplementedError("Subclasses must implement compute_torques")
-
-    def _log(self, message):
-        if self.verbose:
-            print(message)
-
-
-class ParallelForceMotionController(Controller):
-    def __init__(self, model, data, site_name, **kwargs):
-        super().__init__(model, data, site_name, **kwargs)
-        self.type = "PFC"
-        self.Kp = kwargs.get("Kp", 250.0)
-        self.Kd = kwargs.get("Kd", 5.0)
-
-    def compute_torques(self, dt=None, **kwargs):
-        x_goal = kwargs.get("x_goal", None)
-        if dt is not None:
-            self.dt = dt
-
-        mujoco.mj_forward(self.model, self.data)
-        x_curr = self.data.site_xpos[self.site_id]
-        dx = x_goal[:2] - x_curr[:2]
-
-        J_pos = np.zeros((3, self.model.nv))
-        mujoco.mj_jacSite(self.model, self.data, J_pos, None, self.site_id)
-
-        F = np.zeros(3)
-        F[:2] = self.Kp * dx
-        F[2] = self.force[2]
-
-        tau = J_pos.T @ F - self.Kd * self.data.qvel
-        self._log(
-            f"[PFC] dx: {dx}, force: {self.force}, tau norm: {np.linalg.norm(tau):.2f}"
-        )
-        return tau, F
-
-
-class AdmittanceController(Controller):
-    def __init__(self, model, data, site_name, *args, **kwargs):
-        verbose = kwargs.get("verbose", False)
-        super().__init__(model, data, site_name, verbose=verbose)
-        self.type = "AC"
-
->>>>>>> bfd41444
         # Admittance parameters
+        M_val = kwargs.get("M", 1.0)
+        B_val = kwargs.get("B", 50.0)
+        K_val = kwargs.get("K", 10.0)
+        self.M = np.ones(6) * M_val
+        self.B = np.ones(6) * B_val
+        self.K = np.ones(6) * K_val
         M_val = kwargs.get("M", 1.0)
         B_val = kwargs.get("B", 50.0)
         K_val = kwargs.get("K", 10.0)
@@ -82,50 +27,16 @@
         # Velocity control gains
         self.Kp = kwargs.get("Kp", 100.0)
         self.Kd = kwargs.get("Kd", 0.0)
-<<<<<<< HEAD
 
         # State
         self.x = None           # current pose [xyz + rotvec]
         self.xd = np.zeros(6)   # twist: [vx, vy, vz, wx, wy, wz]
-=======
-
-        # Adaptation parameters
-        self.adapt_gain_m = kwargs.get("adapt_gain_m", 0.0)
-        self.adapt_gain_b = kwargs.get("adapt_gain_b", 0.0)
-        self.adapt_gain_k = kwargs.get("adapt_gain_k", 0.0)
-
-        # Admittance limits
-        self.M_min = kwargs.get("M_min", None)
-        self.M_max = kwargs.get("M_max", None)
-        self.B_min = kwargs.get("B_min", None)
-        self.B_max = kwargs.get("B_max", None)
-        self.K_min = kwargs.get("K_min", None)
-        self.K_max = kwargs.get("K_max", None)
-
-        # State
-        self.x = None  # current pose [xyz + rotvec]
-        self.xd = np.zeros(6)  # twist: [vx, vy, vz, wx, wy, wz]
->>>>>>> bfd41444
         self.force = np.zeros(6)
 
         # Trajectory
         self.initial_pose = None
-<<<<<<< HEAD
         self.ref_vel = np.array([0.4, 0.0, -0.01, 0, 0, 0])       # move down in Z
         self.ref_offset = np.array([0.0, 0.0, -0.01, 0, 0, 0])      # 20 cm in front
-=======
-        self.ref_vel = np.array([0.4, 0.0, -0.01, 0, 0, 0])  # move down in Z
-        self.ref_offset = np.array([0.0, 0.0, -0.01, 0, 0, 0])  # 20 cm in front
-
-    def compute_torques(self, dt=None, **kwargs):
-        t = kwargs.get("t", 0.0)
-        if dt is not None:
-            self.dt = dt
-
-        measured_mvc = kwargs.get("measured_mvc", None)
-        if measured_mvc is not None:
-            self.adapt_parameters(measured_mvc)
->>>>>>> bfd41444
 
     def set_force(self, force, **kwargs):
         assert force.shape == (6,), f"Force must be 6D, got {force.shape}"
@@ -148,7 +59,6 @@
             self.xd = np.zeros(6)
 
         # Time-varying desired trajectory
-<<<<<<< HEAD
         x_ref = self.initial_pose + self.ref_vel * time
 
         # Admittance dynamics: M ẍ + B ẋ + K (x - x_ref) = F
@@ -156,20 +66,6 @@
         self.xd += acc * dt
         self.x += self.xd * dt
 
-=======
-        x_ref = self.initial_pose + self.ref_vel * t
-
-        # Safety: reset if velocity explodes
-        if np.any(np.abs(self.xd) > 1000.0):
-            self._log("⚠️ Warning: xd overflow — resetting to zero.")
-            self.xd[:] = 0.0
-
-        # Admittance dynamics: M ẍ + B ẋ + K (x - x_ref) = F
-        acc = (self.force - self.B * self.xd - self.K * (self.x - x_ref)) / self.M
-        self.xd += acc * dt
-        self.x += self.xd * dt
-
->>>>>>> bfd41444
         # Compute full spatial Jacobian
         Jp = np.zeros((3, self.model.nv))
         Jr = np.zeros((3, self.model.nv))
@@ -182,16 +78,10 @@
         # Velocity-level PD control
         vel_error = qvel_desired - self.data.qvel
         tau = self.Kp * vel_error - self.Kd * self.data.qvel
-<<<<<<< HEAD
 
         if self.verbose:
             print(f"[AC] t={time:.2f} | x_ref: {x_ref[:3]} | force_z={self.force[2]:.2f} | ||tau||={np.linalg.norm(tau):.2f}")
 
-        return tau, self.force
-=======
-        self._log(
-            f"[AC] t={t:.2f} | x_ref: {x_ref[:3]} | force_z={self.force[2]:.2f} | ||tau||={np.linalg.norm(tau):.2f}"
-        )
         return tau, self.force
 
     def adapt_parameters(self, measured_mvc):
@@ -211,5 +101,4 @@
 
         self._log(
             f"[AC] Adapted M={self.M:.2f}, B={self.B:.2f}, K={self.K:.2f} based on error={error:.2f}"
-        )
->>>>>>> bfd41444
+        )