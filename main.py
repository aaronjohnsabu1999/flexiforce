import mujoco
import mujoco.viewer
import mujoco.glfw
import numpy as np
import time
import matplotlib.pyplot as plt
from gui import ForceControlGUI

from controller import ParallelForceMotionController, AdmittanceController

# Step 1: Initialize GUI
gui = ForceControlGUI()
gui.set_window(
    title="Force Control GUI", size=(800, 600), pos=(100, 100), color=(0.1, 0.1, 0.1)
)

# Step 2: Load model and controller
model = mujoco.MjModel.from_xml_path("mujoco_menagerie/franka_fr3/fr3.xml")
data = mujoco.MjData(model)

# Initialize the controller
USE_ADMITTANCE = False
if USE_ADMITTANCE:
    M, B, K = 1.0, 50.0, 0.0
    Kp, Kd = 2000.0, 50.0
    controller = AdmittanceController(
        model, data, site_name="attachment_site", M=M, B=B, K=K, Kp=Kp, Kd=Kd
    )
else:
    # Use ParallelForceMotionController for force control
    controller = ParallelForceMotionController(model, data, site_name="attachment_site")

# Step 3: Set goal pose - straight line down at x = 0.5 m from base
mujoco.mj_forward(model, data)
x_curr = data.site_xpos[controller.site_id].copy()
x_goal = x_curr.copy()
x_goal[0] = 0.5  # Set x to 0.5 m in front of base
x_goal[1] = 0.0  # Centered on y
x_goal[2] -= 1.0  # 10 cm downward

# Step 4: Setup data logging
force_log, vel_log, time_log = [], [], []

# Step 5: Launch viewer with key callback (optional)
start_time = time.time()
<<<<<<< HEAD
while True:
    z_force = gui.get_force() if gui else -5.0
    controller.set_external_force([0.0, 0.0, z_force])
=======
with mujoco.viewer.launch_passive(model, data) as viewer:
    while viewer.is_running():
        force = gui.get_force()
        controller.set_force(force)
>>>>>>> 47983a47

    M_new, B_new, K_new = gui.get_admittance_params() if gui else (1.0, 50.0, 0.0)
    controller.M = max(0.1, min(M_new, 10.0))
    controller.B = max(0.0, min(B_new, 200.0))
    controller.K = max(0.0, min(K_new, 200.0))

    tau, F = controller.compute_torques(1 / 60.0)
    data.ctrl[:] = tau
    mujoco.mj_step(model, data)

    t = time.time() - start_time
    if gui:
        gui.update_plot(t, F[2], data.qvel)

<<<<<<< HEAD
    if t > 5.0:
        break
=======
        # Optional: log data
        time_log.append(t)
        force_log.append(F[2])
        vel_log.append(data.qvel.copy())
>>>>>>> 47983a47

# Step 6: Plot after simulation ends
plt.figure(figsize=(10, 5))
plt.subplot(2, 1, 1)
plt.plot(time_log, force_log, label="Z Force [N]")
plt.ylabel("Z Force (N)")
plt.grid()
plt.legend()

plt.subplot(2, 1, 2)
plt.plot(time_log, [v[0] for v in vel_log], label="Joint 1 Velocity")
plt.ylabel("Joint Velocity (rad/s)")
plt.xlabel("Time (s)")
plt.grid()
plt.legend()

plt.tight_layout()
plt.show()<|MERGE_RESOLUTION|>--- conflicted
+++ resolved
@@ -43,16 +43,12 @@
 
 # Step 5: Launch viewer with key callback (optional)
 start_time = time.time()
-<<<<<<< HEAD
+
 while True:
-    z_force = gui.get_force() if gui else -5.0
-    controller.set_external_force([0.0, 0.0, z_force])
-=======
-with mujoco.viewer.launch_passive(model, data) as viewer:
-    while viewer.is_running():
-        force = gui.get_force()
-        controller.set_force(force)
->>>>>>> 47983a47
+    force = gui.get_force() if gui else -5.0
+    controller.set_force(force)
+    # controller.set_external_force([0.0, 0.0, z_force])
+
 
     M_new, B_new, K_new = gui.get_admittance_params() if gui else (1.0, 50.0, 0.0)
     controller.M = max(0.1, min(M_new, 10.0))
@@ -67,15 +63,12 @@
     if gui:
         gui.update_plot(t, F[2], data.qvel)
 
-<<<<<<< HEAD
     if t > 5.0:
         break
-=======
-        # Optional: log data
-        time_log.append(t)
-        force_log.append(F[2])
-        vel_log.append(data.qvel.copy())
->>>>>>> 47983a47
+
+    time_log.append(t)
+    force_log.append(F[2])
+    vel_log.append(data.qvel.copy())
 
 # Step 6: Plot after simulation ends
 plt.figure(figsize=(10, 5))
